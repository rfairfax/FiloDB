filodb {
  store-factory = "filodb.cassandra.CassandraTSStoreFactory"
  cassandra {
    hosts = "localhost"
    port = 9042
    partition-list-num-groups = 1
  }
<<<<<<< HEAD
=======
  dataset-configs = [
    "conf/timeseries-dev-source.conf"
    "conf/timeseries-ds-1m-dev-source.conf"
  ]
>>>>>>> 06ca1096
  spread-default = 1

  # Override default spread for application using override block which will have non metric shard keys and spread.
  spread-assignment = [
    {
      _ns = App-0,
      _spread_ = 2
    },
    {
      _ns = App-5,
      _spread_ = 0
    }
  ]
}

kamon {
  environment {
    service = "filodb"
  }
  reporters = [ "filodb.coordinator.KamonMetricsLogReporter", "filodb.coordinator.KamonSpanLogReporter",
                "kamon.zipkin.ZipkinReporter",
                "kamon.prometheus.PrometheusReporter"]
  metric.tick-interval = 60s
  trace {
    tick-interval = 60s
    random-sampler.probability = 1.0 // for dev only
    join-remote-parents-with-same-span-id = yes
  }

  util.filters {
    "akka.tracked-actor" {
      includes = [
        "*/user/node/coordinator/query-timeseries",
        "*/user/node/coordinator"
      ]
      excludes = [  ]
    }

    "akka.tracked-dispatcher" {
      includes = [ "**" ]
    }

    "akka.traced-actor" {
      includes = [
        "*/user/node/coordinator/query-timeseries",
        "*/user/node/coordinator"
      ]
    }
  }
}

akka {
  remote.netty.tcp {
    hostname = "127.0.0.1"
    port = 2552
  }
}

akka-bootstrapper {
  seed-discovery.class = "filodb.akkabootstrapper.WhitelistClusterSeedDiscovery"
  http-seeds {
    base-url = "http://localhost:8080/"
    retries = 1
  }
  seed-discovery.timeout = 1 minute
  whitelist.seeds = [
    "akka.tcp://filo-standalone@127.0.0.1:2552"
  ]

}

<|MERGE_RESOLUTION|>--- conflicted
+++ resolved
@@ -5,13 +5,10 @@
     port = 9042
     partition-list-num-groups = 1
   }
-<<<<<<< HEAD
-=======
   dataset-configs = [
     "conf/timeseries-dev-source.conf"
     "conf/timeseries-ds-1m-dev-source.conf"
   ]
->>>>>>> 06ca1096
   spread-default = 1
 
   # Override default spread for application using override block which will have non metric shard keys and spread.
