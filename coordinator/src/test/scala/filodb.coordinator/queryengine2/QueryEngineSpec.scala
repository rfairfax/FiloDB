package filodb.coordinator.queryengine2

import akka.actor.ActorSystem
import akka.testkit.TestProbe
import org.scalatest.{FunSpec, Matchers}
import filodb.coordinator.ShardMapper
import filodb.coordinator.client.QueryCommands.{FunctionalSpreadProvider, QueryOptions, SpreadChange}
import filodb.core.MetricsTestData
import filodb.core.query.{ColumnFilter, Filter}
import filodb.prometheus.ast.TimeStepParams
import filodb.prometheus.parse.Parser
import filodb.query._
import filodb.query.exec._

class QueryEngineSpec extends FunSpec with Matchers {

  implicit val system = ActorSystem()
  val node0 = TestProbe().ref
  val node1 = TestProbe().ref
  val node2 = TestProbe().ref
  val node3 = TestProbe().ref

  val mapper = new ShardMapper(4)
  mapper.registerNode(Seq(0), node0)
  mapper.registerNode(Seq(1), node1)
  mapper.registerNode(Seq(2), node2)
  mapper.registerNode(Seq(3), node3)

  private def mapperRef = mapper

  val dataset = MetricsTestData.timeseriesDataset

  val engine = new QueryEngine(dataset, mapperRef)

  /*
  This is the PromQL

  sum(rate(http_request_duration_seconds_bucket{job="myService",le="0.3"}[5m])) by (job)
   /
  sum(rate(http_request_duration_seconds_count{job="myService"}[5m])) by (job)
  */

  val f1 = Seq(ColumnFilter("__name__", Filter.Equals("http_request_duration_seconds_bucket")),
               ColumnFilter("job", Filter.Equals("myService")),
               ColumnFilter("le", Filter.Equals("0.3")))

  val to = System.currentTimeMillis()
  val from = to - 50000

  val intervalSelector = IntervalSelector(from, to)

  val raw1 = RawSeries(rangeSelector = intervalSelector, filters= f1, columns = Seq("value"))
  val windowed1 = PeriodicSeriesWithWindowing(raw1, from, 1000, to, 5000, RangeFunctionId.Rate)
  val summed1 = Aggregate(AggregationOperator.Sum, windowed1, Nil, Seq("job"))

  val f2 = Seq(ColumnFilter("__name__", Filter.Equals("http_request_duration_seconds_count")),
    ColumnFilter("job", Filter.Equals("myService")))
  val raw2 = RawSeries(rangeSelector = intervalSelector, filters= f2, columns = Seq("value"))
  val windowed2 = PeriodicSeriesWithWindowing(raw2, from, 1000, to, 5000, RangeFunctionId.Rate)
  val summed2 = Aggregate(AggregationOperator.Sum, windowed2, Nil, Seq("job"))

  it ("should generate ExecPlan for LogicalPlan") {
    // final logical plan
    val logicalPlan = BinaryJoin(summed1, BinaryOperator.DIV, Cardinality.OneToOne, summed2)

    // materialized exec plan
    val execPlan = engine.materialize(logicalPlan, QueryOptions())

    /*
    Following ExecPlan should be generated:

    BinaryJoinExec(binaryOp=DIV, on=List(), ignoring=List()) on ActorPlanDispatcher(Actor[akka://default/system/testProbe-4#-325843755])
    -AggregatePresenter(aggrOp=Sum, aggrParams=List())
    --ReduceAggregateExec(aggrOp=Sum, aggrParams=List()) on ActorPlanDispatcher(Actor[akka://default/system/testProbe-4#-325843755])
    ---AggregateMapReduce(aggrOp=Sum, aggrParams=List(), without=List(), by=List(job))
    ----PeriodicSamplesMapper(start=1526094025509, step=1000, end=1526094075509, window=Some(5000), functionId=Some(Rate), funcParams=List())
    -----SelectRawPartitionsExec(shard=2, rowKeyRange=RowKeyInterval(b[1526094025509],b[1526094075509]), filters=List(ColumnFilter(__name__,Equals(http_request_duration_seconds_bucket)), ColumnFilter(job,Equals(myService)), ColumnFilter(le,Equals(0.3)))) on ActorPlanDispatcher(Actor[akka://default/system/testProbe-3#342951049])
    ---AggregateMapReduce(aggrOp=Sum, aggrParams=List(), without=List(), by=List(job))
    ----PeriodicSamplesMapper(start=1526094025509, step=1000, end=1526094075509, window=Some(5000), functionId=Some(Rate), funcParams=List())
    -----SelectRawPartitionsExec(shard=3, rowKeyRange=RowKeyInterval(b[1526094025509],b[1526094075509]), filters=List(ColumnFilter(__name__,Equals(http_request_duration_seconds_bucket)), ColumnFilter(job,Equals(myService)), ColumnFilter(le,Equals(0.3)))) on ActorPlanDispatcher(Actor[akka://default/system/testProbe-4#-325843755])
    -AggregatePresenter(aggrOp=Sum, aggrParams=List())
    --ReduceAggregateExec(aggrOp=Sum, aggrParams=List()) on ActorPlanDispatcher(Actor[akka://default/system/testProbe-2#-1576910232])
    ---AggregateMapReduce(aggrOp=Sum, aggrParams=List(), without=List(), by=List(job))
    ----PeriodicSamplesMapper(start=1526094025509, step=1000, end=1526094075509, window=Some(5000), functionId=Some(Rate), funcParams=List())
    -----SelectRawPartitionsExec(shard=0, rowKeyRange=RowKeyInterval(b[1526094025509],b[1526094075509]), filters=List(ColumnFilter(__name__,Equals(http_request_duration_seconds_count)), ColumnFilter(job,Equals(myService)))) on ActorPlanDispatcher(Actor[akka://default/system/testProbe-1#-238515561])
    ---AggregateMapReduce(aggrOp=Sum, aggrParams=List(), without=List(), by=List(job))
    ----PeriodicSamplesMapper(start=1526094025509, step=1000, end=1526094075509, window=Some(5000), functionId=Some(Rate), funcParams=List())
    -----SelectRawPartitionsExec(shard=1, rowKeyRange=RowKeyInterval(b[1526094025509],b[1526094075509]), filters=List(ColumnFilter(__name__,Equals(http_request_duration_seconds_count)), ColumnFilter(job,Equals(myService)))) on ActorPlanDispatcher(Actor[akka://default/system/testProbe-2#-1576910232])
    */

    execPlan.isInstanceOf[BinaryJoinExec] shouldEqual true
    execPlan.children.foreach { l1 =>
      l1.isInstanceOf[ReduceAggregateExec] shouldEqual true
      l1.children.foreach { l2 =>
        val l3 = l2.asInstanceOf[ExecPlan]
        l3.isInstanceOf[SelectRawPartitionsExec] shouldEqual true
        l3.rangeVectorTransformers.size shouldEqual 2
        l3.rangeVectorTransformers(0).isInstanceOf[PeriodicSamplesMapper] shouldEqual true
        l3.rangeVectorTransformers(1).isInstanceOf[AggregateMapReduce] shouldEqual true
      }
    }
  }

  it("should throw BadQuery if illegal column name in LogicalPlan") {
    val raw3 = raw2.copy(columns = Seq("foo"))
    intercept[BadQueryException] {
      engine.materialize(raw3, QueryOptions())
    }
  }

  it("should rename Prom __name__ filters if dataset has different metric column") {
    // Custom QueryEngine with different dataset with different metric name
    val dataset2 = dataset.copy(options = dataset.options.copy(
                     metricColumn = "kpi", shardKeyColumns = Seq("kpi", "job")))
    val engine2 = new QueryEngine(dataset2, mapperRef)

    // materialized exec plan
    val execPlan = engine2.materialize(raw2, QueryOptions())
    execPlan.isInstanceOf[DistConcatExec] shouldEqual true
    execPlan.children.foreach { l1 =>
      l1.isInstanceOf[SelectRawPartitionsExec] shouldEqual true
      val rpExec = l1.asInstanceOf[SelectRawPartitionsExec]
      rpExec.filters.map(_.column).toSet shouldEqual Set("kpi", "job")
    }
  }

  it("should use spread function to change/override spread and generate ExecPlan with appropriate shards") {
    var filodbSpreadMap = new collection.mutable.HashMap[collection.Map[String, String], Int]
    filodbSpreadMap.put(collection.Map(("job" -> "myService")), 2)

    val spreadFunc = QueryOptions.simpleMapSpreadFunc("job", filodbSpreadMap, 1)

    // final logical plan
    val logicalPlan = BinaryJoin(summed1, BinaryOperator.DIV, Cardinality.OneToOne, summed2)

    // materialized exec plan
<<<<<<< HEAD
    val execPlan = engine.materialize(logicalPlan, QueryOptions(FunctionalSpreadProvider(spreadFunc)))
=======
    val execPlan = engine.materialize(logicalPlan, QueryOptions(), FunctionalSpreadProvider(spreadFunc))
    execPlan.printTree()
>>>>>>> 75b5c444

    execPlan.isInstanceOf[BinaryJoinExec] shouldEqual true
    execPlan.children should have length (2)
    execPlan.children.foreach { reduceAggPlan =>
      reduceAggPlan.isInstanceOf[ReduceAggregateExec] shouldEqual true
      reduceAggPlan.children should have length (4)   // spread=2 means 4 shards
    }
  }

  it("should stitch results when spread changes during query range") {
    val lp = Parser.queryRangeToLogicalPlan("""foo{job="bar"}""", TimeStepParams(20000, 100, 30000))
    def spread(filter: Seq[ColumnFilter]): Seq[SpreadChange] = {
      Seq(SpreadChange(0, 1), SpreadChange(25000000, 2)) // spread change time is in ms
    }
<<<<<<< HEAD
    val execPlan = engine.materialize(lp, QueryOptions(FunctionalSpreadProvider(spread)))
=======
    val execPlan = engine.materialize(lp, QueryOptions(), FunctionalSpreadProvider(spread))
>>>>>>> 75b5c444
    execPlan.rangeVectorTransformers.head.isInstanceOf[StitchRvsMapper] shouldEqual true
  }

  it("should not stitch results when spread has not changed in query range") {
    val lp = Parser.queryRangeToLogicalPlan("""foo{job="bar"}""", TimeStepParams(20000, 100, 30000))
    def spread(filter: Seq[ColumnFilter]): Seq[SpreadChange] = {
      Seq(SpreadChange(0, 1), SpreadChange(35000000, 2))
    }
<<<<<<< HEAD
    val execPlan = engine.materialize(lp, QueryOptions(FunctionalSpreadProvider(spread)))
=======
    val execPlan = engine.materialize(lp, QueryOptions(), FunctionalSpreadProvider(spread))
>>>>>>> 75b5c444
    execPlan.rangeVectorTransformers.isEmpty shouldEqual true
  }

  it("should stitch results before binary join when spread changed in query range") {
    val lp = Parser.queryRangeToLogicalPlan("""count(foo{job="bar"} + baz{job="bar"})""",
                               TimeStepParams(20000, 100, 30000))
    def spread(filter: Seq[ColumnFilter]): Seq[SpreadChange] = {
      Seq(SpreadChange(0, 1), SpreadChange(25000000, 2))
    }
<<<<<<< HEAD
    val execPlan = engine.materialize(lp, QueryOptions(FunctionalSpreadProvider(spread)))
=======
    val execPlan = engine.materialize(lp, QueryOptions(), FunctionalSpreadProvider(spread))
>>>>>>> 75b5c444
    val binaryJoinNode = execPlan.children(0)
    binaryJoinNode.isInstanceOf[BinaryJoinExec] shouldEqual true
    binaryJoinNode.children.size shouldEqual 2
    binaryJoinNode.children.foreach(_.isInstanceOf[StitchRvsExec] shouldEqual true)
  }

  it("should not stitch results before binary join when spread has not changed in query range") {
    val lp = Parser.queryRangeToLogicalPlan("""count(foo{job="bar"} + baz{job="bar"})""",
      TimeStepParams(20000, 100, 30000))
    def spread(filter: Seq[ColumnFilter]): Seq[SpreadChange] = {
      Seq(SpreadChange(0, 1), SpreadChange(35000000, 2))
    }
<<<<<<< HEAD
    val execPlan = engine.materialize(lp, QueryOptions(FunctionalSpreadProvider(spread)))
=======
    val execPlan = engine.materialize(lp, QueryOptions(), FunctionalSpreadProvider(spread))
>>>>>>> 75b5c444
    val binaryJoinNode = execPlan.children(0)
    binaryJoinNode.isInstanceOf[BinaryJoinExec] shouldEqual true
    binaryJoinNode.children.foreach(_.isInstanceOf[StitchRvsExec] should not equal true)
  }

}<|MERGE_RESOLUTION|>--- conflicted
+++ resolved
@@ -134,12 +134,8 @@
     val logicalPlan = BinaryJoin(summed1, BinaryOperator.DIV, Cardinality.OneToOne, summed2)
 
     // materialized exec plan
-<<<<<<< HEAD
-    val execPlan = engine.materialize(logicalPlan, QueryOptions(FunctionalSpreadProvider(spreadFunc)))
-=======
     val execPlan = engine.materialize(logicalPlan, QueryOptions(), FunctionalSpreadProvider(spreadFunc))
     execPlan.printTree()
->>>>>>> 75b5c444
 
     execPlan.isInstanceOf[BinaryJoinExec] shouldEqual true
     execPlan.children should have length (2)
@@ -154,11 +150,7 @@
     def spread(filter: Seq[ColumnFilter]): Seq[SpreadChange] = {
       Seq(SpreadChange(0, 1), SpreadChange(25000000, 2)) // spread change time is in ms
     }
-<<<<<<< HEAD
-    val execPlan = engine.materialize(lp, QueryOptions(FunctionalSpreadProvider(spread)))
-=======
     val execPlan = engine.materialize(lp, QueryOptions(), FunctionalSpreadProvider(spread))
->>>>>>> 75b5c444
     execPlan.rangeVectorTransformers.head.isInstanceOf[StitchRvsMapper] shouldEqual true
   }
 
@@ -167,11 +159,7 @@
     def spread(filter: Seq[ColumnFilter]): Seq[SpreadChange] = {
       Seq(SpreadChange(0, 1), SpreadChange(35000000, 2))
     }
-<<<<<<< HEAD
-    val execPlan = engine.materialize(lp, QueryOptions(FunctionalSpreadProvider(spread)))
-=======
     val execPlan = engine.materialize(lp, QueryOptions(), FunctionalSpreadProvider(spread))
->>>>>>> 75b5c444
     execPlan.rangeVectorTransformers.isEmpty shouldEqual true
   }
 
@@ -181,11 +169,7 @@
     def spread(filter: Seq[ColumnFilter]): Seq[SpreadChange] = {
       Seq(SpreadChange(0, 1), SpreadChange(25000000, 2))
     }
-<<<<<<< HEAD
-    val execPlan = engine.materialize(lp, QueryOptions(FunctionalSpreadProvider(spread)))
-=======
     val execPlan = engine.materialize(lp, QueryOptions(), FunctionalSpreadProvider(spread))
->>>>>>> 75b5c444
     val binaryJoinNode = execPlan.children(0)
     binaryJoinNode.isInstanceOf[BinaryJoinExec] shouldEqual true
     binaryJoinNode.children.size shouldEqual 2
@@ -198,11 +182,7 @@
     def spread(filter: Seq[ColumnFilter]): Seq[SpreadChange] = {
       Seq(SpreadChange(0, 1), SpreadChange(35000000, 2))
     }
-<<<<<<< HEAD
-    val execPlan = engine.materialize(lp, QueryOptions(FunctionalSpreadProvider(spread)))
-=======
     val execPlan = engine.materialize(lp, QueryOptions(), FunctionalSpreadProvider(spread))
->>>>>>> 75b5c444
     val binaryJoinNode = execPlan.children(0)
     binaryJoinNode.isInstanceOf[BinaryJoinExec] shouldEqual true
     binaryJoinNode.children.foreach(_.isInstanceOf[StitchRvsExec] should not equal true)
