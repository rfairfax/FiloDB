--- conflicted
+++ resolved
@@ -138,19 +138,10 @@
     val queryStartSecs = 12000
     val subqueryLookbackSecs = 9000
     val partitionLocationProvider = new PartitionLocationProvider {
-<<<<<<< HEAD
       override def getPartitions(routingKey: Map[String, String], timeRange: TimeRange): List[PartitionAssignment] =
         List(PartitionAssignment("local", "local-url", TimeRange(timeRange.startMs, timeRange.endMs)))
-=======
-      override def getPartitions(routingKey: Map[String, String], timeRange: TimeRange): List[PartitionAssignment] = {
-        if (routingKey.equals(Map("job" -> "app"))) twoPartitions(timeRange)
-        else Nil
-      }
-
-      override def getMetadataPartitions(nonMetricShardKeyFilters: Seq[ColumnFilter], timeRange: TimeRange): List[PartitionAssignment] = twoPartitions(timeRange)
->>>>>>> 4c01c37f
-
-      override def getAuthorizedPartitions(timeRange: TimeRange): List[PartitionAssignment] =
+
+      override def getMetadataPartitions(nonMetricShardKeyFilters: Seq[ColumnFilter], timeRange: TimeRange): List[PartitionAssignment] =
         List(PartitionAssignment("local", "local-url", TimeRange(timeRange.startMs, timeRange.endMs)))
     }
     val engine = new MultiPartitionPlanner(
@@ -313,7 +304,7 @@
           List(PartitionAssignment("local", "local-url", TimeRange(timeRange.startMs,timeRange.endMs)))
       }
 
-      override def getAuthorizedPartitions(timeRange: TimeRange): List[PartitionAssignment] =
+      override def getMetadataPartitions(nonMetricShardKeyFilters: Seq[ColumnFilter], timeRange: TimeRange): List[PartitionAssignment] =
         partitions(timeRange)
     }
 
@@ -361,13 +352,8 @@
           List(PartitionAssignment("remote2", "remote-url2", TimeRange(timeRange.startMs,timeRange.endMs)))
       }
 
-<<<<<<< HEAD
-      override def getAuthorizedPartitions(timeRange: TimeRange): List[PartitionAssignment] =
-        partitions(timeRange)
-=======
-      override def getMetadataPartitions(nonMetricShardKeyFilters: Seq[ColumnFilter], timeRange: TimeRange): List[PartitionAssignment] =
-        List(PartitionAssignment("local", "local-url", TimeRange(timeRange.startMs, timeRange.endMs)))
->>>>>>> 4c01c37f
+      override def getMetadataPartitions(nonMetricShardKeyFilters: Seq[ColumnFilter], timeRange: TimeRange): List[PartitionAssignment] =
+        partitions(timeRange)
     }
 
     val engine = new MultiPartitionPlanner(
@@ -412,13 +398,8 @@
           List(PartitionAssignment("local", "local-url", TimeRange(timeRange.startMs,timeRange.endMs)))
       }
 
-<<<<<<< HEAD
-      override def getAuthorizedPartitions(timeRange: TimeRange): List[PartitionAssignment] =
-        partitions(timeRange)
-=======
-      override def getMetadataPartitions(nonMetricShardKeyFilters: Seq[ColumnFilter], timeRange: TimeRange): List[PartitionAssignment] =
-        List(PartitionAssignment("local", "local-url", TimeRange(timeRange.startMs, timeRange.endMs)))
->>>>>>> 4c01c37f
+      override def getMetadataPartitions(nonMetricShardKeyFilters: Seq[ColumnFilter], timeRange: TimeRange): List[PartitionAssignment] =
+        partitions(timeRange)
     }
 
     val engine = new MultiPartitionPlanner(
@@ -465,7 +446,7 @@
         if (routingKey.equals(Map("job" -> "app"))) onePartition(timeRange)
         else Nil
       }
-      override def getAuthorizedPartitions(timeRange: TimeRange): List[PartitionAssignment] = onePartition(timeRange)
+      override def getMetadataPartitions(nonMetricShardKeyFilters: Seq[ColumnFilter], timeRange: TimeRange): List[PartitionAssignment] = onePartition(timeRange)
     }
     val query = "avg_over_time(test{job = \"app\"}[10m:1m])"
     val engine = new MultiPartitionPlanner(partitionLocationProvider, localPlanner, "local", dataset, queryConfig)
@@ -498,13 +479,7 @@
         if (routingKey.equals(Map("job" -> "app"))) onePartition(timeRange)
         else Nil
       }
-<<<<<<< HEAD
-      override def getAuthorizedPartitions(timeRange: TimeRange): List[PartitionAssignment] = onePartition(timeRange)
-=======
-
       override def getMetadataPartitions(nonMetricShardKeyFilters: Seq[ColumnFilter], timeRange: TimeRange): List[PartitionAssignment] = onePartition(timeRange)
-
->>>>>>> 4c01c37f
     }
     val query = "avg_over_time(test{job = \"app\"}[10m:1m])"
     val engine = new MultiPartitionPlanner(partitionLocationProvider, localPlanner, "local", dataset, queryConfig)
@@ -542,7 +517,7 @@
           List(PartitionAssignment("local", "local-url", TimeRange(pStartSecs * 1000, pEndSecs * 1000)))
       }
 
-      override def getAuthorizedPartitions(timeRange: TimeRange): List[PartitionAssignment] =
+      override def getMetadataPartitions(nonMetricShardKeyFilters: Seq[ColumnFilter], timeRange: TimeRange): List[PartitionAssignment] =
         partitions(timeRange)
     }
 
@@ -741,7 +716,7 @@
       (endSeconds * 1000)
   }
 
-  it ("should generate Exec plan for Metadata query with shardkey") {
+  it ("should generate Exec plan for Metadata query") {
     def partitions(timeRange: TimeRange): List[PartitionAssignment] =
       List(PartitionAssignment("remote", "remote-url",
       TimeRange(startSeconds * 1000, localPartitionStart * 1000 - 1)),
@@ -924,15 +899,9 @@
         else Nil
       }
 
-<<<<<<< HEAD
-      override def getAuthorizedPartitions(timeRange: TimeRange): List[PartitionAssignment] = List(
+      override def getMetadataPartitions(nonMetricShardKeyFilters: Seq[ColumnFilter], timeRange: TimeRange): List[PartitionAssignment] = List(
         PartitionAssignment("remote1", "remote-url", TimeRange(startSeconds * 1000 - lookbackMs,
           localPartitionStartMs - 1)), PartitionAssignment("remote2", "remote-url",
-=======
-      override def getMetadataPartitions(nonMetricShardKeyFilters: Seq[ColumnFilter], timeRange: TimeRange): List[PartitionAssignment] = List(
-        PartitionAssignment("remote", "remote-url", TimeRange(startSeconds * 1000 - lookbackMs,
-          localPartitionStartMs - 1)), PartitionAssignment("remote", "remote-url",
->>>>>>> 4c01c37f
           TimeRange(localPartitionStartMs, endSeconds * 1000)))
 
     }
@@ -1017,7 +986,7 @@
       override def getPartitions(routingKey: Map[String, String], timeRange: TimeRange): List[PartitionAssignment] =
         partitions(timeRange)
 
-      override def getAuthorizedPartitions(timeRange: TimeRange): List[PartitionAssignment] =
+      override def getMetadataPartitions(nonMetricShardKeyFilters: Seq[ColumnFilter], timeRange: TimeRange): List[PartitionAssignment] =
         partitions(timeRange)
     }
 
@@ -1185,7 +1154,7 @@
       override def getPartitions(routingKey: Map[String, String], timeRange: TimeRange): List[PartitionAssignment] =
         partitions(timeRange)
 
-      override def getAuthorizedPartitions(timeRange: TimeRange): List[PartitionAssignment] =
+      override def getMetadataPartitions(nonMetricShardKeyFilters: Seq[ColumnFilter], timeRange: TimeRange): List[PartitionAssignment] =
         partitions(timeRange)
     }
 
@@ -1252,7 +1221,7 @@
             timeRange.endMs)))
       }
 
-      override def getAuthorizedPartitions(timeRange: TimeRange): List[PartitionAssignment] =
+      override def getMetadataPartitions(nonMetricShardKeyFilters: Seq[ColumnFilter], timeRange: TimeRange): List[PartitionAssignment] =
         partitions(timeRange)
     }
 
@@ -1305,7 +1274,7 @@
             timeRange.endMs)))
       }
 
-      override def getAuthorizedPartitions(timeRange: TimeRange): List[PartitionAssignment] =
+      override def getMetadataPartitions(nonMetricShardKeyFilters: Seq[ColumnFilter], timeRange: TimeRange): List[PartitionAssignment] =
         partitions(timeRange)
     }
 
@@ -1363,7 +1332,7 @@
             timeRange.endMs)))
       }
 
-      override def getAuthorizedPartitions(timeRange: TimeRange): List[PartitionAssignment] =
+      override def getMetadataPartitions(nonMetricShardKeyFilters: Seq[ColumnFilter], timeRange: TimeRange): List[PartitionAssignment] =
         partitions(timeRange)
     }
 
@@ -1429,7 +1398,7 @@
             timeRange.endMs)))
       }
 
-      override def getAuthorizedPartitions(timeRange: TimeRange): List[PartitionAssignment] =
+      override def getMetadataPartitions(nonMetricShardKeyFilters: Seq[ColumnFilter], timeRange: TimeRange): List[PartitionAssignment] =
         partitions(timeRange)
     }
 
@@ -1488,7 +1457,7 @@
             timeRange.endMs)))
       }
 
-      override def getAuthorizedPartitions(timeRange: TimeRange): List[PartitionAssignment] =
+      override def getMetadataPartitions(nonMetricShardKeyFilters: Seq[ColumnFilter], timeRange: TimeRange): List[PartitionAssignment] =
         partitions(timeRange)
     }
 
@@ -1526,7 +1495,7 @@
             timeRange.endMs)))
       }
 
-      override def getAuthorizedPartitions(timeRange: TimeRange): List[PartitionAssignment] =
+      override def getMetadataPartitions(nonMetricShardKeyFilters: Seq[ColumnFilter], timeRange: TimeRange): List[PartitionAssignment] =
         partitions(timeRange)
     }
 
