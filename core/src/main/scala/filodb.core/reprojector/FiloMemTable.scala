--- conflicted
+++ resolved
@@ -1,26 +1,19 @@
 package filodb.core.reprojector
-
-import java.nio.file.{Files, Path, Paths}
 
 import com.typesafe.config.Config
 import com.typesafe.scalalogging.slf4j.StrictLogging
+import java.nio.file.{Files, Path, Paths}
 import java.util.TreeMap
-
 import org.velvia.filo.RowReader
-
+import scala.collection.JavaConversions._
+import scala.collection.mutable.ArrayBuffer
 import scala.math.Ordered
 import scalaxy.loops._
-<<<<<<< HEAD
 
-=======
-import filodb.core.KeyRange
->>>>>>> 18716b56
 import filodb.core.Types._
 import filodb.core.metadata.{Column, Dataset, RichProjection}
 import filodb.core.store.SegmentInfo
 
-import scala.collection.mutable.ArrayBuffer
-import scala.collection.JavaConversions._
 
 /**
  * A MemTable using Filo vectors to store rows in memory, plus an index to seek into the chunks.
@@ -52,18 +45,10 @@
   // From row key K to a Long: upper 32-bits = chunk index, lower 32 bits = row index
   type KeyMap = TreeMap[RK, Long]
 
-<<<<<<< HEAD
   private val partKeyMap = new TreeMap[PartitionKey, KeyMap](Ordering[PartitionKey])
-  private val appendStore = new FiloAppendStore(config, projection.columns)
-=======
-  private implicit val partOrdering = projection.partitionType.ordering
-  private implicit val partSegOrdering = projection.segmentType.ordering
-  private val partSegKeyMap = new TreeMap[(PK, SK), KeyMap](Ordering[(PK, SK)])
-
   private var appendStore = new FiloAppendStore(projection, config, version, actorPath, reloadFlag)
 
   val walDir = config.getString("write-ahead-log.memtable-wal-dir")
->>>>>>> 18716b56
 
   // NOTE: No synchronization required, because MemTables are used within an actor.
   // See InMemoryMetaStore for a thread-safe design
@@ -101,10 +86,6 @@
     }
   }
 
-<<<<<<< HEAD
-  def readRows(partition: PartitionKey): Iterator[RowReader] =
-    getKeyMap(partition).entrySet.iterator.asScala
-=======
   def reloadMemTable(): Unit =  {
     logger.debug(s"started reload memtable:${walDir}/${actorPath}_${projection.datasetRef}_${version}")
     var loadResult: (Int, Boolean) = (0, true)
@@ -156,7 +137,7 @@
         // FiloRowReader - set row no for each row
         for {index <- 0 to rowreader.parsers.head.length - 1} {
           rowreader.setRowNo(index)
-          val keyMap = getKeyMap(partitionFunc(rowreader), segmentKeyFunc(rowreader))
+          val keyMap = getKeyMap(partitionFunc(rowreader))
           keyMap.put(rowKeyFunc(rowreader), chunkRowIdToLong(chunkIndex, index))
         }
       }
@@ -168,9 +149,8 @@
     }
   }
 
-  def readRows(partition: projection.PK, segment: projection.SK): Iterator[RowReader] =
-    getKeyMap(partition, segment).entrySet.iterator.asScala
->>>>>>> 18716b56
+  def readRows(partition: PartitionKey): Iterator[RowReader] =
+    getKeyMap(partition).entrySet.iterator.asScala
       .map { entry => appendStore.getRowReader(entry.getValue) }
 
   def safeReadRows(partition: PartitionKey): Iterator[RowReader] =
