package filodb.core.metadata

import com.typesafe.config.ConfigFactory
import org.scalatest.{FunSpec, Matchers}

import filodb.core._
import filodb.core.query.ColumnInfo

class DatasetSpec extends FunSpec with Matchers {
  import Column.ColumnType._
  import Dataset._
  import NamesTestData._

  describe("Dataset creation") {
    it("should load/write dataset from/to config") {
      val config = ConfigFactory.parseString(
        """
          |    dataset = "prometheus"
          |
          |    definition {
          |      partition-columns = ["tags:map"]
          |      data-columns = ["timestamp:ts", "value:double"]
          |      row-key-columns = [ "timestamp" ]
          |      downsamplers = [ "tTime(0)", "dMin(1)", "dMax(1)", "dSum(1)", "dCount(1)"]
          |    }
          |
          |    options {
          |      shardKeyColumns = [ "__name__", "_ns" ]
          |      ignoreShardKeyColumnSuffixes = { "__name__" = ["_bucket", "_count", "_sum"] }
          |      valueColumn = "value"
          |      metricColumn = "__name__"
          |      ignoreTagsOnPartitionKeyHash = [ "le" ]
          |      copyTags = { }
          |    }
        """.stripMargin)
      val dataset = Dataset.fromConfig(config)

      val config2 = dataset.toConfig
      val dataset2 = Dataset.fromConfig(config2)

      dataset shouldEqual dataset2
    }
  }

  describe("Dataset validation") {
    it("should return NotNameColonType if column specifiers not name:type format") {
      val resp1 = Dataset.make("dataset", Seq("part:string"), dataColSpecs :+ "column2", Seq("age"))
      resp1.isBad shouldEqual true
      resp1.swap.get shouldEqual ColumnErrors(Seq(NotNameColonType("column2")))

      intercept[BadSchemaError] {
        Dataset("dataset", Seq("part:string"), dataColSpecs :+ "column2:a:b", "age", DatasetOptions.DefaultOptions)
      }
    }

    it("should return BadColumnParams if name:type:params portion not valid key=value pairs") {
      val resp1 = Dataset.make("dataset", Seq("part:string"), dataColSpecs :+ "column2:a:b", Seq("age"))
      resp1.isBad shouldEqual true
      resp1.swap.get shouldBe a[ColumnErrors]
      val errors = resp1.swap.get.asInstanceOf[ColumnErrors].errs
      errors should have length 1
      errors.head shouldBe a[BadColumnParams]
    }

    it("should return BadColumnParams if required param config not specified") {
      val resp1 = Dataset.make("dataset", Seq("part:string"), dataColSpecs :+ "h:hist:foo=bar", Seq("age"))
      resp1.isBad shouldEqual true
      resp1.swap.get shouldBe a[ColumnErrors]
      val errors = resp1.swap.get.asInstanceOf[ColumnErrors].errs
      errors should have length 1
      errors.head shouldBe a[BadColumnParams]

      val resp2 = Dataset.make("dataset", Seq("part:string"), dataColSpecs :+ "h:hist:counter=bar", Seq("age"))
      resp2.isBad shouldEqual true
      resp2.swap.get shouldBe a[ColumnErrors]
      val errors2 = resp2.swap.get.asInstanceOf[ColumnErrors].errs
      errors2 should have length 1
      errors2.head shouldBe a[BadColumnParams]
    }

    it("should return BadColumnName if illegal chars in column name") {
      val resp1 = Dataset.make("dataset", Seq("part:string"), Seq("col, umn1:string"), Seq("age"))
      resp1.isBad shouldEqual true
      val errors = resp1.swap.get match {
        case ColumnErrors(errs) => errs
        case x => throw new RuntimeException(s"Did not expect $x")
      }
      errors should have length (1)
      errors.head shouldBe a[BadColumnName]
    }

    it("should return BadColumnType if unsupported type specified in column spec") {
      val resp1 = Dataset.make("dataset", Seq("part:linkedlist"), dataColSpecs, Seq("age"))
      resp1.isBad shouldEqual true
      val errors = resp1.swap.get match {
        case ColumnErrors(errs) => errs
        case x => throw new RuntimeException(s"Did not expect $x")
      }
      errors should have length (1)
      errors.head shouldEqual BadColumnType("linkedlist")
    }

    it("should return multiple column spec errors") {
      val resp1 = Dataset.make("dataset", Seq("part:string"),
                               Seq("first:str", "age:long", "la(st):int"), Seq("age"))
      resp1.isBad shouldEqual true
      val errors = resp1.swap.get match {
        case ColumnErrors(errs) => errs
        case x => throw new RuntimeException(s"Did not expect $x")
      }
      errors should have length (2)
      errors.head shouldEqual BadColumnType("str")
    }

    it("should return UnknownRowKeyColumn if row key column(s) not in data columns") {
      val resp1 = Dataset.make("dataset", Seq("part:string"), dataColSpecs, Seq("column2"))
      resp1.isBad shouldEqual true
      resp1.swap.get shouldEqual UnknownRowKeyColumn("column2")

      val resp2 = Dataset.make("dataset", Seq("part:string"), dataColSpecs, Seq("age", "column9"))
      resp2.isBad shouldEqual true
      resp2.swap.get shouldEqual UnknownRowKeyColumn("column9")
    }

    it("should allow MapColumns only in last position of partition key") {
      val mapCol = "tags:map"

      // OK: only partition column is map
      val ds1 = Dataset("dataset", Seq(mapCol), dataColSpecs, "age", DatasetOptions.DefaultOptions)
      ds1.partitionColumns.map(_.name) should equal (Seq("tags"))

      // OK: last partition column is map
      val ds2 = Dataset("dataset", Seq("first:string", mapCol), dataColSpecs drop 1, "age", DatasetOptions.DefaultOptions)
      ds2.partitionColumns.map(_.name) should equal (Seq("first", "tags"))

      // Not OK: first partition column is map
      val resp3 = Dataset.make("dataset", Seq(mapCol, "first:string"), dataColSpecs drop 1, Seq("age"))
      resp3.isBad shouldEqual true
      resp3.swap.get shouldBe an[IllegalMapColumn]

      // Not OK: map in data columns, not partition column
      intercept[BadSchemaError] {
        Dataset("dataset", Seq("seg:int"), dataColSpecs :+ mapCol, Seq("age")) }
    }

    it("should return NoTimestampRowKey if non timestamp used for row key") {
      val ds1 = Dataset.make("dataset", Seq("part:string"), dataColSpecs, Seq("first"))
      ds1.isBad shouldEqual true
      ds1.swap.get shouldBe a[NoTimestampRowKey]
    }

    it("should return a valid Dataset when a good specification passed") {
      val ds = Dataset("dataset", Seq("part:string"), dataColSpecs, "age", DatasetOptions.DefaultOptions)
      ds.rowKeyIDs shouldEqual Seq(2)
      ds.dataColumns should have length (3)
      ds.dataColumns.map(_.id) shouldEqual Seq(0, 1, 2)
      ds.dataColumns.map(_.columnType) shouldEqual Seq(StringColumn, StringColumn, LongColumn)
      ds.partitionColumns should have length (1)
      ds.partitionColumns.map(_.columnType) shouldEqual Seq(StringColumn)
      ds.partitionColumns.map(_.id) shouldEqual Seq(PartColStartIndex)
      Dataset.isPartitionID(ds.partitionColumns.head.id) shouldEqual true
      ds.timestampColumn.name shouldEqual "age"
      ds.rowKeyRouting shouldEqual Array(2)
    }

    it("should return valid Dataset when multiple row key columns specified") {
      val ds = Dataset("dataset", Seq("part:string"), dataColSpecs, Seq("age", "first"))
      ds.rowKeyIDs shouldEqual Seq(2, 0)
      ds.dataColumns should have length (3)
      ds.dataColumns.map(_.id) shouldEqual Seq(0, 1, 2)
      ds.dataColumns.map(_.columnType) shouldEqual Seq(StringColumn, StringColumn, LongColumn)
      ds.partitionColumns should have length (1)
      ds.partitionColumns.map(_.columnType) shouldEqual Seq(StringColumn)
      ds.timestampColumn.name shouldEqual "age"
      ds.rowKeyRouting shouldEqual Array(2, 0)
    }

    it("should return IDs for column names or seq of missing names") {
      val ds = Dataset("dataset", Seq("part:string"), dataColSpecs, "age", DatasetOptions.DefaultOptions)
      ds.colIDs("first", "age").get shouldEqual Seq(0, 2)

      ds.colIDs("part").get shouldEqual Seq(Dataset.PartColStartIndex)

      val resp1 = ds.colIDs("last", "unknown")
      resp1.isBad shouldEqual true
      resp1.swap.get shouldEqual Seq("unknown")
    }

    it("should return ColumnInfos for colIDs") {
      val ds = Dataset("dataset", Seq("part:string"), dataColSpecs, "age", DatasetOptions.DefaultOptions)
      val infos = ds.infosFromIDs(Seq(0, 2))
      infos shouldEqual Seq(ColumnInfo("first", StringColumn), ColumnInfo("age", LongColumn))

      val infos2 = ds.infosFromIDs(Seq(PartColStartIndex, 1))
      infos2 shouldEqual Seq(ColumnInfo("part", StringColumn), ColumnInfo("last", StringColumn))
    }

    it("should compute nonMetricShardColumns correctly") {
      val options = DatasetOptions.DefaultOptions.copy(shardKeyColumns = Seq("job", "__name__"))
      options.nonMetricShardColumns shouldEqual Seq("job")
      options.nonMetricShardKeyBytes.size shouldEqual 1
    }
  }

<<<<<<< HEAD
  describe("Dataset serialization") {
    it("should serialize and deserialize") {
      val ds = Dataset("dataset", Seq("part:string"), dataColSpecs, Seq("age"), Seq("dMin(1)"),
        DatasetOptions.DefaultOptions)
                 .copy(options = DatasetOptions.DefaultOptions.copy(
                   copyTags = Map("exporter" -> "_ns")))
      Dataset.fromCompactString(ds.asCompactString) shouldEqual ds

      val ds2 = ds.copy(options = DatasetOptions.DefaultOptions.copy(shardKeyColumns = Seq("metric")))
      Dataset.fromCompactString(ds2.asCompactString) shouldEqual ds2
    }
  }

=======
>>>>>>> 06ca1096
  describe("DatasetOptions serialization") {
    it("should serialize options successfully") {
      val options = DatasetOptions.DefaultOptions.copy(shardKeyColumns = Seq("job", "__name__"))
      DatasetOptions.fromString(options.toString) should equal (options)
    }
  }
}<|MERGE_RESOLUTION|>--- conflicted
+++ resolved
@@ -202,22 +202,6 @@
     }
   }
 
-<<<<<<< HEAD
-  describe("Dataset serialization") {
-    it("should serialize and deserialize") {
-      val ds = Dataset("dataset", Seq("part:string"), dataColSpecs, Seq("age"), Seq("dMin(1)"),
-        DatasetOptions.DefaultOptions)
-                 .copy(options = DatasetOptions.DefaultOptions.copy(
-                   copyTags = Map("exporter" -> "_ns")))
-      Dataset.fromCompactString(ds.asCompactString) shouldEqual ds
-
-      val ds2 = ds.copy(options = DatasetOptions.DefaultOptions.copy(shardKeyColumns = Seq("metric")))
-      Dataset.fromCompactString(ds2.asCompactString) shouldEqual ds2
-    }
-  }
-
-=======
->>>>>>> 06ca1096
   describe("DatasetOptions serialization") {
     it("should serialize options successfully") {
       val options = DatasetOptions.DefaultOptions.copy(shardKeyColumns = Seq("job", "__name__"))
