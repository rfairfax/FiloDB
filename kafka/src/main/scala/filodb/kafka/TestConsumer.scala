--- conflicted
+++ resolved
@@ -18,11 +18,7 @@
  * To launch: java -Xmx4G -Dconfig.file=conf/timeseries-filodb-server.conf \
  *                 -cp <path>/standalone-assembly-0.7.0.jar filodb.kafka.TestConsumer  \
  *                    my-kafka-sourceconfig.conf <partition#>
-<<<<<<< HEAD
- * It will read 10 records and then quit, printing out the offsets of each record.
-=======
  * It will keep reading records, printing out the offsets of each record.
->>>>>>> c3093591
  * Optional: pass in a second arg which is the offset to seek to.
  * Optional: third arg which is key=value, allows filtering output by contents of any stringColumn
  */
@@ -33,10 +29,7 @@
   val sourceConfPath = args(0)
   val offsetOpt = args.drop(1).headOption.map(_.toLong)
   val shard = if (args.length > 1) args(1).toInt else 0
-<<<<<<< HEAD
-=======
   val filterArg = if (args.length > 2) Some(args(2)) else None
->>>>>>> c3093591
 
   val sourceConf = ConfigFactory.parseFile(new java.io.File(sourceConfPath))
   //scalastyle:off
@@ -50,10 +43,6 @@
   val ctor = Class.forName(ingestConf.streamFactoryClass).getConstructors.head
   val streamFactory = ctor.newInstance().asInstanceOf[IngestionStreamFactory]
 
-<<<<<<< HEAD
-  val stream = streamFactory.create(sourceConf, dataset, shard, offsetOpt)
-  val fut = stream.get.take(10)
-=======
   // Figure out filter.  What field # in BinaryRecord to filter by?
   val (filterField, filterVal) =
     filterArg.map { filt =>
@@ -69,7 +58,6 @@
 
   val stream = streamFactory.create(sourceConf, dataset, shard, offsetOpt)
   val fut = stream.get//.take(10)
->>>>>>> c3093591
                   .foreach { case SomeData(container, offset) =>
                     println(s"\n----- Offset $offset -----")
                     // Use record reader to filter?  Or maybe just use ingestionSchema getString etc.
